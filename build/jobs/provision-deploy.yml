
parameters:
- name: version
  type: string
- name: sql
  type: boolean
  default: false
- name: webAppName
  type: string
- name: appServicePlanName
  type: string
- name: appServicePlanResourceGroup
  type: string
- name: subscription
  type: string
- name: resourceGroup
  type: string
- name: testEnvironmentUrl
  type: string
- name: imageTag
  type: string

jobs:
- job: provisionEnvironment
  pool:
    vmImage: $(WindowsVmImage)
  steps:
  - task: AzureKeyVault@1
    displayName: 'Azure Key Vault: resolute-oss-tenant-info'
    inputs:
      azureSubscription: $(ConnectedServiceName)
      KeyVaultName: 'resolute-oss-tenant-info'

  - task: AzurePowerShell@4
    displayName: 'Azure PowerShell script: InlineScript'
    inputs:
      azureSubscription: $(ConnectedServiceName)
      azurePowerShellVersion: latestVersion
      ScriptType: inlineScript
      Inline: |
        Add-Type -AssemblyName System.Web
     
        $deployPath = "$(System.DefaultWorkingDirectory)/test/Configuration"
     
        $cors = (ConvertFrom-Json (Get-Content -Raw "$deployPath/corstestconfiguration.json"))
        $flattenedCors = $(System.DefaultWorkingDirectory)/release/scripts/PowerShell/ConvertTo-FlattenedConfigurationHashtable.ps1 -InputObject $cors
     
        $additionalProperties = $flattenedCors
     
        $additionalProperties["SqlServer__DeleteAllDataOnStartup"] = "true"
        $additionalProperties["ASPNETCORE_FORWARDEDHEADERS_ENABLED"] = "true"

        $templateParameters = @{
            fhirVersion = "${{ parameters.version }}"
            appServicePlanResourceGroup = "${{ parameters.appServicePlanResourceGroup }}"
            appServicePlanName = "${{ parameters.appServicePlanName }}"
            serviceName = "${{ parameters.webAppName }}"
            securityAuthenticationAuthority = "https://login.microsoftonline.com/$(tenant-id)"
            securityAuthenticationAudience = "${{ parameters.testEnvironmentUrl }}"
            additionalFhirServerConfigProperties = $additionalProperties 
            enableAadSmartOnFhirProxy = $true
            enableExport = $true
        }
     
        if("${{ parameters.sql }}" -eq "true"){
            $templateParameters["solutionType"] = "FhirServerSqlServer"
            $templateParameters["sqlAdminPassword"] = [System.Web.Security.Membership]::GeneratePassword(15, 5).replace(";", "_").replace("$","!")
     
            # Deploy SQL Environment
            New-AzResourceGroupDeployment -Name "${{ parameters.webAppName }}" -ResourceGroupName "${{ parameters.resourceGroup }}" -TemplateFile $(System.DefaultWorkingDirectory)/samples/templates/default-azuredeploy-docker-sql.json -TemplateParameterObject $templateParameters -Verbose
        }
        else{
            # Deploy CosmosDb environment
            New-AzResourceGroupDeployment -Name "${{ parameters.webAppName }}" -ResourceGroupName "${{ parameters.resourceGroup }}" -TemplateFile $(System.DefaultWorkingDirectory)/samples/templates/default-azuredeploy-docker.json -TemplateParameterObject $templateParameters -Verbose
        }
     
        Set-AzKeyVaultAccessPolicy -VaultName "${{ parameters.webAppName }}" -ObjectId 4d4d503d-9ca8-462e-9e18-b35fc8b5285b -PermissionsToSecrets list,get

  - task: AzureRmWebAppDeployment@4
    displayName: 'Azure App Service Deploy'
    inputs:
      azureSubscription: '${{ parameters.subscription }}'
<<<<<<< HEAD
      appType: 'app'
      webAppName: '${{ parameters.webAppName }}'
      package: '$(Build.ArtifactStagingDirectory)/deploy/*${{ parameters.version }}*.zip'
      takeAppOfflineFlag: true
      enableCustomDeployment: true
      deploymentType: webDeploy
=======
      appType: 'webAppContainer'
      WebAppName: '${{ parameters.webAppName }}'
      DockerNamespace: $(azureContainerRegistry)
      DockerRepository: '${{ parameters.version }}_fhir-server'
      DockerImageTag: ${{ parameters.imageTag }}
>>>>>>> d626ad08
<|MERGE_RESOLUTION|>--- conflicted
+++ resolved
@@ -80,17 +80,8 @@
     displayName: 'Azure App Service Deploy'
     inputs:
       azureSubscription: '${{ parameters.subscription }}'
-<<<<<<< HEAD
-      appType: 'app'
-      webAppName: '${{ parameters.webAppName }}'
-      package: '$(Build.ArtifactStagingDirectory)/deploy/*${{ parameters.version }}*.zip'
-      takeAppOfflineFlag: true
-      enableCustomDeployment: true
-      deploymentType: webDeploy
-=======
       appType: 'webAppContainer'
       WebAppName: '${{ parameters.webAppName }}'
       DockerNamespace: $(azureContainerRegistry)
       DockerRepository: '${{ parameters.version }}_fhir-server'
-      DockerImageTag: ${{ parameters.imageTag }}
->>>>>>> d626ad08
+      DockerImageTag: ${{ parameters.imageTag }}