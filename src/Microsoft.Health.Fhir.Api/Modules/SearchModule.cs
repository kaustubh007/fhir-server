--- conflicted
+++ resolved
@@ -51,18 +51,10 @@
                 .AsSelf()
                 .AsService<IFhirElementToSearchValueTypeConverterManager>();
 
-<<<<<<< HEAD
-                services.AddSingleton<ISearchIndexer, SearchIndexer>();
-                services.AddSingleton<ISearchParameterExpressionParser, SearchParameterExpressionParser>();
-                services.AddSingleton<IExpressionParser, ExpressionParser>();
-                services.AddSingleton<ISearchOptionsFactory, SearchOptionsFactory>();
-            }
-=======
             services.AddSingleton<ISearchIndexer, SearchIndexer>();
-            services.AddSingleton<ISearchValueExpressionBuilder, SearchValueExpressionBuilder>();
+            services.AddSingleton<ISearchParameterExpressionParser, SearchParameterExpressionParser>();
             services.AddSingleton<IExpressionParser, ExpressionParser>();
             services.AddSingleton<ISearchOptionsFactory, SearchOptionsFactory>();
->>>>>>> ca52d9f3
 
             // TODO: Remove the following once bug 65143 is fixed.
             // All of the classes that implement IProvideCapability will be automatically be picked up and registered.
